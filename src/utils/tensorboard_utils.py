import os
import datetime
from typing import Dict
import tensorflow as tf
from tensorboard.plugins.hparams import api as hp

from src.config import ConfigTrainTransformer


def get_summary_tf(save_path: str, hparams: Dict):
    logs_dir = os.path.join(save_path, 'logs', 'gradient_tape')
    current_time = datetime.datetime.now().strftime("%Y%m%d-%H%M%S")
    train_log_dir = os.path.join(logs_dir, current_time, 'train')
    valid_log_dir = os.path.join(logs_dir, current_time, 'valid')
    train_summary_writer = tf.summary.create_file_writer(train_log_dir)
    val_summary_writer = tf.summary.create_file_writer(valid_log_dir)
    with train_summary_writer.as_default():
        hp.hparams(hparams)  # record the hparams used in this trial
    return train_summary_writer, val_summary_writer


<<<<<<< HEAD
def hparams_transformer(config: ConfigTrainTransformer, n_train_examples: int) -> Dict:
=======
def hparams_transformer(config: ConfigTrainTransformer) -> Dict:
    source_lang_model = config["source_lang_model"]
    target_lang_mdoel = config["target_lang_model"]
>>>>>>> 16555bd7
    hparams = {
        "num_layers": config["num_layers"],
        "d_model": config["d_model"],
        "dff": config["dff"],
        "num_heads": config["num_heads"],
        "dropout_rate": config["dropout_rate"],
        "batch_size": config["batch_size"],
        "source_unaligned": config["source_unaligned"],
        "target_unaligned": config["target_unaligned"],
        "source_target_vocab_size": config["source_target_vocab_size"],
        "target_target_vocab_size": config["target_target_vocab_size"],
<<<<<<< HEAD
        "n_train_examples": n_train_examples
=======
        # Replace None by "None" because NoneType is not a valid hparam type in tensorboard
        "source_lang_model": source_lang_model if source_lang_model is not None else "None",
        "target_lang_model": target_lang_mdoel if target_lang_mdoel is not None else "None",
        "train_encoder_embedding": config["train_encoder_embedding"],
        "train_decoder_embedding": config["train_encoder_embedding"]
>>>>>>> 16555bd7
    }
    return hparams<|MERGE_RESOLUTION|>--- conflicted
+++ resolved
@@ -19,13 +19,9 @@
     return train_summary_writer, val_summary_writer
 
 
-<<<<<<< HEAD
 def hparams_transformer(config: ConfigTrainTransformer, n_train_examples: int) -> Dict:
-=======
-def hparams_transformer(config: ConfigTrainTransformer) -> Dict:
     source_lang_model = config["source_lang_model"]
-    target_lang_mdoel = config["target_lang_model"]
->>>>>>> 16555bd7
+    target_lang_model = config["target_lang_model"]
     hparams = {
         "num_layers": config["num_layers"],
         "d_model": config["d_model"],
@@ -37,14 +33,11 @@
         "target_unaligned": config["target_unaligned"],
         "source_target_vocab_size": config["source_target_vocab_size"],
         "target_target_vocab_size": config["target_target_vocab_size"],
-<<<<<<< HEAD
-        "n_train_examples": n_train_examples
-=======
+        "n_train_examples": n_train_examples,
         # Replace None by "None" because NoneType is not a valid hparam type in tensorboard
         "source_lang_model": source_lang_model if source_lang_model is not None else "None",
-        "target_lang_model": target_lang_mdoel if target_lang_mdoel is not None else "None",
+        "target_lang_model": target_lang_model if target_lang_model is not None else "None",
         "train_encoder_embedding": config["train_encoder_embedding"],
         "train_decoder_embedding": config["train_encoder_embedding"]
->>>>>>> 16555bd7
     }
     return hparams