"""
Utility functions for Transformer model
"""
from typing import Generator, List, Optional, Tuple, Union

import matplotlib.pyplot as plt
import tensorflow as tf
import tensorflow_datasets as tfds

from src.config import ConfigEvalTransformer, ConfigTrainTransformer
from src.models.Transformer import Transformer
from src.utils.embeddings_utils import get_pretrained_weights


class CustomSchedule(tf.keras.optimizers.schedules.LearningRateSchedule):
    """
    Creates custom learning rate scheduler for Transformer
    """
    def __init__(self, d_model, warmup_steps=4000):
        super(CustomSchedule, self).__init__()

        self.d_model = d_model
        self.d_model = tf.cast(self.d_model, tf.float32)

        self.warmup_steps = warmup_steps

    def __call__(self, step):
        arg1 = tf.math.rsqrt(step)
        arg2 = step * (self.warmup_steps ** -1.5)

        return tf.math.rsqrt(self.d_model) * tf.math.minimum(arg1, arg2)


def load_transformer(
        config: Union[ConfigTrainTransformer, ConfigEvalTransformer],
        tokenizer_source: tfds.features.text.SubwordTextEncoder,
        tokenizer_target: tfds.features.text.SubwordTextEncoder,
        source_lang_model_path: Optional[str] = None,
        target_lang_model_path: Optional[str] = None,
        train_encoder_embedding: bool = True,
        train_decoder_embedding: bool = True
) -> Transformer:
    """
    Load transformer model
    :param config: Loaded config file as dictionary
    :param tokenizer_source: Source language tokenizer
    :param tokenizer_target: Target language tokenizer
    :param source_lang_model_path: Path to source language model (ex word2vec)
    :param target_lang_model_path: Path to target language model (ex word2vec)
    :param train_encoder_embedding: Encoder embedding are trainable if True
    :param train_decoder_embedding: Decoder embedding are trainable if True
    :return: A transformer model created from parameters in config
    """
    # Set hyperparameters
    num_layers = config["num_layers"]
    d_model = config["d_model"]
    dff = config["dff"]
    num_heads = config["num_heads"]
    dropout_rate = config["dropout_rate"]

    source_vocab_size = tokenizer_source.vocab_size + 2
    target_vocab_size = tokenizer_target.vocab_size + 2
    tf.print(f"Source_vocab_size = {source_vocab_size} and Target_vocab_size = {target_vocab_size}")

    transformer = Transformer(num_layers, d_model, num_heads, dff,
                              source_vocab_size, target_vocab_size,
                              pe_input=source_vocab_size,
                              pe_target=target_vocab_size,
                              rate=dropout_rate,
                              train_encoder_embedding=train_encoder_embedding,
                              train_decoder_embedding=train_decoder_embedding
                              )
    # add pre-trained weights to embedding if given language models
    if source_lang_model_path is not None:
        encoder = transformer.get_layer("encoder")
        encoder.embedding.build(None)
        embedding_weights = encoder.embedding.get_weights()[0]
        pretrained_weights = get_pretrained_weights(embedding_weights, tokenizer_source, source_lang_model_path)
        encoder.embedding.set_weights([pretrained_weights])

    if target_lang_model_path is not None:
        decoder = transformer.get_layer("decoder")
        decoder.embedding.build(None)
        embedding_weigths = decoder.embedding.get_weights()[0]
        pretrained_weigths = get_pretrained_weights(embedding_weigths, tokenizer_target, target_lang_model_path)
        decoder.embedding.set_weights([pretrained_weigths])

    return transformer


def create_padding_mask(seq):
    """
    Create mask to use padding provided by input sequence
    :param seq: Input sequence
    :return: Mask that masks elements where input sequence is 0
    """
    seq = tf.cast(tf.math.equal(seq, 0), tf.float32)

    # add extra dimensions to add the padding
    # to the attention logits.
    return seq[:, tf.newaxis, tf.newaxis, :]  # (batch_size, 1, 1, seq_len)


def create_look_ahead_mask(size):
    """
    Create mask to prevent looking at future elements in decoder
    :param size: size of sequence
    :return: Mask that masks future elements in decoder input sequence
    """
    mask = 1 - tf.linalg.band_part(tf.ones((size, size)), -1, 0)
    return mask  # (seq_len, seq_len)


def create_masks(inp, tar):
    """
    Create masks for transformer
    :param inp: input sequence
    :param tar: target sequence
    :return: encoder padding mask, combined_mask and decoder padding mask
    """
    # Encoder padding mask
    enc_padding_mask = create_padding_mask(inp)

    # Used in the 2nd attention block in the decoder.
    # This padding mask is used to mask the encoder outputs.
    dec_padding_mask = create_padding_mask(inp)

    # Used in the 1st attention block in the decoder.
    # It is used to pad and mask future tokens in the input received by
    # the decoder.
    look_ahead_mask = create_look_ahead_mask(tf.shape(tar)[1])
    dec_target_padding_mask = create_padding_mask(tar)
    combined_mask = tf.maximum(dec_target_padding_mask, look_ahead_mask)

    return enc_padding_mask, combined_mask, dec_padding_mask


def evaluate_old(inp_sentence: str, tokenizer_source: tfds.features.text.SubwordTextEncoder,
                 tokenizer_target: tfds.features.text.SubwordTextEncoder, max_length_pred: int,
                 transformer: Transformer) -> Tuple:
    """
    Deprecated, used only by the translate method that don't use batches

    Takes an input sentence and generate the sequence of tokens for its translation
    :param inp_sentence: Input sentence in source language
    :param tokenizer_source: Tokenizer for source language
    :param tokenizer_target: Tokenizer for target language
    :param max_length_pred: Maximum length of output sequence
    :param transformer: Trained Transformer model
    :return: The sequence of token ids in target language, the attention weights
    """
    start_token = [tokenizer_source.vocab_size]
    end_token = [tokenizer_source.vocab_size + 1]

    # Adding the start and end token to input
    inp_sentence = start_token + tokenizer_source.encode(inp_sentence) + end_token
    encoder_input = tf.expand_dims(inp_sentence, 0)

    # The first word to the transformer should be the target start token
    decoder_input = [tokenizer_target.vocab_size]
    output = tf.expand_dims(decoder_input, 0)

    for _ in range(max_length_pred):
        enc_padding_mask, combined_mask, dec_padding_mask = create_masks(encoder_input, output)

        # predictions.shape == (batch_size, seq_len, vocab_size)
        predictions, attention_weights = transformer(encoder_input,
                                                     output,
                                                     False,
                                                     enc_padding_mask,
                                                     combined_mask,
                                                     dec_padding_mask)

        # select the last word from the seq_len dimension
        predictions = predictions[:, -1:, :]  # (batch_size, 1, vocab_size)

        predicted_id = tf.cast(tf.argmax(predictions, axis=-1), tf.int32)

        # return the result if the predicted_id is equal to the end token
        if predicted_id == tokenizer_target.vocab_size + 1:
            return tf.squeeze(output, axis=0), attention_weights

        # concatenate the predicted_id to the output which is given to the decoder as its input.
        output = tf.concat([output, predicted_id], axis=-1)

    return tf.squeeze(output, axis=0), attention_weights


<<<<<<< HEAD
def evaluate(encoder_input: tf.Tensor,
             tokenizer_target: tfds.features.text.SubwordTextEncoder,
             transformer: Transformer) -> tf.Tensor:
    """
    Takes encoded input sentence ands generate the sequence of tokens for its translation
    :param encoder_input: Encoded input sentences
    :param tokenizer_target: Tokenizer for target language
    :param transformer: Trained Transformer model
    :return: Output sentences encoded for target language
    """
    # The first word to the transformer should be the target start token
    decoder_input = [tokenizer_target.vocab_size] * encoder_input.shape[0]
    output = tf.reshape(decoder_input, (-1, 1))
    # TODO Consider if there is a better heuristic
    #  The higher max_additional_tokens, the longer it takes to evaluate. On the other side, a lower number risks
    #  returning incomplete sentences.
    max_additional_tokens = int(0.5 * encoder_input.shape[1])
    max_length_pred = encoder_input.shape[1] + max_additional_tokens

    for _ in range(max_length_pred):
        enc_padding_mask, combined_mask, dec_padding_mask = create_masks(encoder_input, output)

        # predictions.shape == (batch_size, seq_len, vocab_size)
        predictions, _ = transformer(encoder_input,
                                     output,
                                     False,
                                     enc_padding_mask,
                                     combined_mask,
                                     dec_padding_mask)

        # select the last word from the seq_len dimension
        predictions = predictions[:, -1:, :]  # (batch_size, 1, vocab_size)

        predicted_id = tf.cast(tf.argmax(predictions, axis=-1), tf.int32)

        # concatenate the predicted_id to the output which is given to the decoder as its input.
        output = tf.concat([output, predicted_id], axis=-1)

    # TODO re-add attention weights as output if we want to print them
    return output
=======
# Normalizing function: transforms output scores into logs of softmax
def log_prob_from_logits(logits, reduce_axis=-1):
    return logits - tf.reduce_logsumexp(logits, axis=reduce_axis, keepdims=True)


# TODO : fix output (not Tuple, but tensor (just write Tensor? EagerTensor?))
# modified evaluate() function to implement beam_search for single sentence translation
def evaluate_beam(inp_sentence: str, tokenizer_source: tfds.features.text.SubwordTextEncoder,
                  tokenizer_target: tfds.features.text.SubwordTextEncoder, max_length_pred: int,
                  transformer: Transformer, beam_size: int, alpha=0.6) -> Tuple:
    """
    Takes an input sentence and generate sequences of tokens for its translation
    using beam_search
    :param inp_sentence: Input sentence in source language
    :param tokenizer_source: Tokenizer for source language
    :param tokenizer_target: Tokenizer for target language
    :param max_length_pred: Maximum length of output sequence
    :param transformer: Trained Transformer model
    :param beam_size: size of search beam
    :param alpha: factor to set sequence length penalty
    :return: The sequence of token ids in target language, the attention weights
    """
    # Length penalty applied to longer sequence scores = (5+len(output_sequence)/6) ^ alpha
    # length penalty is neutralized when alpha = 0.0; Wu et al 2016 suggest alpha = [0.6-0.7]
    alpha = alpha
    # Initialized to 1 =  no length penalty
    length_penalty = 1.0

    start_token = [tokenizer_source.vocab_size]
    end_token = [tokenizer_source.vocab_size + 1]

    # Adding the start and end token to input
    inp_sentence = start_token + tokenizer_source.encode(inp_sentence) + end_token
    encoder_input = tf.expand_dims(inp_sentence, 0)

    # The first word to the transformer should be the target start token
    decoder_input = [tokenizer_target.vocab_size]
    deco_input = tf.expand_dims(decoder_input, 0)

    # Initialize log (probability) of sequence score to 0.0 (prob_sequence = 1.0)
    # key (string) = step identifier ; value (tuple) = (output sequence, score, flag)
    # where score = log(prob_sequence), and flag = 1 if sequence is finished (end_token outputed)
    candidates = {
        'Step0': (deco_input, 0.0, 0)}

    for i in range(max_length_pred):
        #  Set length penalty to adjust score based on increasing sequence length
        old_length_penalty = length_penalty
        length_penalty = ((5+i+1)/6)**alpha  # (5+len(decode)/6) ^ -\alpha

        # store best results; add k results per candidate, then keep top k (across candidates)
        next_candidates = {}
        candi_num = 0

        # Loop on each retained candidate in dictionary
        for label, candidate in candidates.items():
            candi_num += 1
            sequence = candidate[0]
            score = candidate[1]
            flag = candidate[2]
            # if sequence is finished (flag = 1) and it contains at least one token
            if flag == 1:
                # TODO : determine if this is necessary
                if sequence.shape[-1] > 1:
                    # copy key-value pair as-is into next_candidates dictionary
                    next_candidates[label] = candidate
            # otherwise expand sequence
            else:
                enc_padding_mask, combined_mask, dec_padding_mask = create_masks(encoder_input, sequence)
                # predictions.shape == (batch_size, seq_len, vocab_size)
                predictions, attention_weights = transformer(encoder_input,
                                                             sequence,
                                                             False,
                                                             enc_padding_mask,
                                                             combined_mask,
                                                             dec_padding_mask)

                # select the last word from the seq_len dimension
                predictions = predictions[:, -1:, :]  # (batch_size, 1, vocab_size)

                # Normalize output: transform predictions to log of softmax
                norm_predict = log_prob_from_logits(predictions)

                # select top_k values among output words
                predicted_values, predicted_ids = tf.nn.top_k(norm_predict, k=beam_size)
                # predicted_id = tf.cast(tf.argmax(predictions, axis=-1), tf.int32)

                # compute score and build sequence for each top word
                for k in range(beam_size):
                    pred_val = tf.cast(predicted_values[:, :, k], tf.float32)
                    pred_id = tf.cast(predicted_ids[:, :, k], tf.int32)

                    # Create unique key for dictionary entry
                    entry_label = 'Step'+str(i+1)+'_'+str(candi_num)+str(k+1)

                    # Verify if sequence is finished (predicted_id is equal to target end token)
                    if pred_id == tokenizer_target.vocab_size + 1:
                        # preserve sequence and score, but set "finished" flag to 1
                        next_candidates[entry_label] = (sequence, score, 1)

                    # Calculate new score, generate new sequence, and save in dictionary
                    else:
                        new_score = (score*old_length_penalty + pred_val)/length_penalty
                        new_seq = tf.concat([sequence, pred_id], axis=-1)
                        next_candidates[entry_label] = (new_seq, new_score, 0)

                        # To help debug
                        # pred_sentence = tokenizer_target.decode([i for i in tf.squeeze(new_seq, axis=0)
                        #                                        if i < tokenizer_target.vocab_size])
                        # print(entry_label, ' : ', pred_sentence)

        # Reduce number of next candidates to beam_size
        # compare scores and identify top k
        allscores = []
        for key, value in next_candidates.items():
            allscores.append((value[1], key))
        top_scores = sorted(allscores, key=lambda tup: tup[0], reverse=True)[:beam_size]

        # update dictionary of candidates for next iteration, size = beam_size
        candidates = {}
        sum_done = 0
        for score in top_scores:
            candidates[score[1]] = next_candidates[score[1]]
            sum_done += candidates[score[1]][2]

        # stop loop before max_length_pred if all top sequences are completed
        if sum_done == beam_size:
            break
    # Select top sequence within dictionary, and return as squeezed output seq
    top_scores = []
    for key, value in candidates.items():
        top_scores.append((value[1], key))

    best_sequence = candidates[sorted(top_scores, key=lambda tup: tup[0], reverse=True)[0][1]][0]

    return tf.squeeze(best_sequence, axis=0)
>>>>>>> c9e415c8


def plot_attention_weights(attention, sentence, result, layer, tokenizer_source, tokenizer_target):
    """
    Plot attention weights for a given layer
    :param attention: Attention weights
    :param sentence: Tokenized input sentence
    :param result: Tokenized translated sentence
    :param layer: Name of layer to plot ex('decoder_layer4_block2')
    :param tokenizer_source: Source language tokenizer
    :param tokenizer_target: Target language tokenizer
    """
    fig = plt.figure(figsize=(16, 8))

    sentence = tokenizer_source.encode(sentence)

    attention = tf.squeeze(attention[layer], axis=0)

    for head in range(attention.shape[0]):
        ax = fig.add_subplot(2, 4, head + 1)

        # plot the attention weights
        ax.matshow(attention[head][:-1, :], cmap='viridis')

        fontdict = {'fontsize': 10}

        ax.set_xticks(range(len(sentence) + 2))
        ax.set_yticks(range(len(result)))

        ax.set_ylim(len(result) - 1.5, -0.5)

        ax.set_xticklabels(
            ['<start>'] + [tokenizer_source.decode([i]) for i in sentence] + ['<end>'],
            fontdict=fontdict, rotation=90)

        ax.set_yticklabels([tokenizer_target.decode([i]) for i in result
                            if i < tokenizer_target.vocab_size],
                           fontdict=fontdict)

        ax.set_xlabel('Head {}'.format(head + 1))

    plt.tight_layout()
    plt.show()


def translate(inp_sentence: str, tokenizer_source: tfds.features.text.SubwordTextEncoder,
              tokenizer_target: tfds.features.text.SubwordTextEncoder, max_length_pred: int,
              transformer: Transformer, beam_size=None, alpha=0.6, plot: str = "") -> str:
    """
    Deprecated, still works for a single example and can plot attention

    Translate a sentence from source to target language
    :param inp_sentence: input sentence in source language
    :param tokenizer_source: tokenizer for source language
    :param tokenizer_target: tokenizer for target language
    :param max_length_pred: maximum number of tokens in output sentence
    :param transformer: Trained Transformer model
    :param beam_size: size of beam search to generate translation (None = use gready search)
    :param alpha: factor to set sequence length penalty for beam search
    :param plot: Name of layer to plot (will not plot if "")
    :return: The translated sentence in target language
    """
<<<<<<< HEAD
    result, attention_weights = evaluate_old(inp_sentence, tokenizer_source, tokenizer_target,
                                             max_length_pred, transformer)

    predicted_sentence = tokenizer_target.decode([i for i in result if i < tokenizer_target.vocab_size])
    if plot:
        plot_attention_weights(attention_weights, inp_sentence, result, plot, tokenizer_source, tokenizer_target)
    return predicted_sentence


def _get_sorted_inputs(filename: str, max_line_process: Optional[int]) -> Tuple:
    """
    Sort sentences by input lenght
    :param filename: Path to input file
    :param max_line_process: Number of line (first N lines) to keep
    :return: The sentences sorted by length and the dict to re-order them later
    """
    with open(filename) as input_file:
        records = input_file.read().split("\n")
        inputs = [record.strip() for record in records[:max_line_process]]
        if not inputs[-1]:
            inputs.pop()
    input_lens = [(i, len(line.split())) for i, line in enumerate(inputs)]
    sorted_input_lens = sorted(input_lens, key=lambda x: x[1], reverse=True)

    sorted_inputs = []
    sorted_keys = {}
    for i, (index, _) in enumerate(sorted_input_lens):
        sorted_inputs.append(inputs[index])
        sorted_keys[index] = i
    return sorted_inputs, sorted_keys


def _encode_and_add_tokens(sentence: str, tokenizer: tfds.features.text.SubwordTextEncoder) -> List[int]:
    """
    Encode sentence and add start and end tokens
    :param sentence: Input sentence
    :param tokenizer:
    :return:
    """
    start_token = tokenizer.vocab_size
    end_token = tokenizer.vocab_size + 1
    return [start_token] + tokenizer.encode(sentence) + [end_token]


def _trim_and_decode(ids: List[int], tokenizer: tfds.features.text.SubwordTextEncoder) -> str:
    """
    Decode list of tokens to string
    :param ids: List of tokens
    :param tokenizer: Target language tokenizer
    :return: Decoded sentence
    """
    end_token = tokenizer.vocab_size + 1
    try:
        # get index of first end token
        index = list(ids).index(end_token)
        return tokenizer.decode(ids[1:index])  # Remove start token and stop at end token
    except ValueError:  # No end token found in string
        return tokenizer.decode(ids[1:])  # Remove start token and decode all sequence


def translate_file(transformer: Transformer,
                   tokenizer_source: tfds.features.text.SubwordTextEncoder,
                   tokenizer_target: tfds.features.text.SubwordTextEncoder,
                   input_file: str,
                   batch_size: int = 32,
                   print_all_translations: bool = True,
                   max_lines_process: Optional[int] = None) -> Tuple:
    """
    Translates the sentences in input file to target language
    :param transformer: Trained Transformer model
    :param tokenizer_source: Source language tokenizer
    :param tokenizer_target: Target language tokenizer
    :param input_file: Path to input file
    :param batch_size: Batch size
    :param print_all_translations: Will print first translated sentence of every batch if True
    :param max_lines_process: Will translate only the first max_lines_process from input file
    :return: The translated sentences in a python list (sorted by input sentence length),
            The dict to re-order the sentences in the original order
    """
    # Read and sort inputs by length. Keep dictionary (original index-->new index
    # in sorted list) to write translations in the original order.
    sorted_inputs, sorted_keys = _get_sorted_inputs(input_file, max_lines_process)
    num_decode_batches = (len(sorted_inputs) - 1) // batch_size + 1

    def input_generator() -> Generator[List[int], None, None]:
        """
        Generator that yield encoded sentence from sorted inputs
        """
        for j, line in enumerate(sorted_inputs):
            if j % batch_size == 0:
                batch_num = (j // batch_size) + 1
                print(f"Decoding batch {batch_num} out of {num_decode_batches}.")
            yield _encode_and_add_tokens(line, tokenizer_source)

    def input_fn() -> tf.data.Dataset:
        """
        Create batched dataset of encoded inputs
        :return: batched dataset
        """
        dataset = tf.data.Dataset.from_generator(input_generator, tf.int64, tf.TensorShape([None]))
        dataset = dataset.padded_batch(batch_size, [None])
        return dataset

    translations = []
    for i, input_seq in enumerate(input_fn()):
        predictions = evaluate(input_seq, tokenizer_target, transformer)
        for prediction in predictions:
            translation = _trim_and_decode(prediction, tokenizer_target)
            translations.append(translation)

        if print_all_translations:
            print("Translating:")
            print(f"\tInput: {sorted_inputs[i*batch_size]}")
            print(f"\tOutput: {translations[i*batch_size]}\n")
            print("=" * 100)
    return translations, sorted_keys
=======
    if beam_size is None:
        result, attention_weights = evaluate(inp_sentence, tokenizer_source, tokenizer_target,
                                             max_length_pred, transformer)
        predicted_sentence = tokenizer_target.decode([i for i in result if i < tokenizer_target.vocab_size])
        if plot:
            plot_attention_weights(attention_weights, inp_sentence, result, plot, tokenizer_source, tokenizer_target)

    else:
        result = evaluate_beam(inp_sentence, tokenizer_source, tokenizer_target, max_length_pred,
                               transformer, beam_size, alpha)
        predicted_sentence = tokenizer_target.decode([i for i in result if i < tokenizer_target.vocab_size])

    return predicted_sentence
>>>>>>> c9e415c8
<|MERGE_RESOLUTION|>--- conflicted
+++ resolved
@@ -1,7 +1,7 @@
 """
 Utility functions for Transformer model
 """
-from typing import Generator, List, Optional, Tuple, Union
+from typing import Generator, List, Optional, Tuple, Union, Dict
 
 import matplotlib.pyplot as plt
 import tensorflow as tf
@@ -186,7 +186,6 @@
     return tf.squeeze(output, axis=0), attention_weights
 
 
-<<<<<<< HEAD
 def evaluate(encoder_input: tf.Tensor,
              tokenizer_target: tfds.features.text.SubwordTextEncoder,
              transformer: Transformer) -> tf.Tensor:
@@ -227,7 +226,8 @@
 
     # TODO re-add attention weights as output if we want to print them
     return output
-=======
+
+
 # Normalizing function: transforms output scores into logs of softmax
 def log_prob_from_logits(logits, reduce_axis=-1):
     return logits - tf.reduce_logsumexp(logits, axis=reduce_axis, keepdims=True)
@@ -364,7 +364,6 @@
     best_sequence = candidates[sorted(top_scores, key=lambda tup: tup[0], reverse=True)[0][1]][0]
 
     return tf.squeeze(best_sequence, axis=0)
->>>>>>> c9e415c8
 
 
 def plot_attention_weights(attention, sentence, result, layer, tokenizer_source, tokenizer_target):
@@ -427,13 +426,18 @@
     :param plot: Name of layer to plot (will not plot if "")
     :return: The translated sentence in target language
     """
-<<<<<<< HEAD
-    result, attention_weights = evaluate_old(inp_sentence, tokenizer_source, tokenizer_target,
+    if beam_size is None:
+        result, attention_weights = evaluate_old(inp_sentence, tokenizer_source, tokenizer_target,
                                              max_length_pred, transformer)
-
-    predicted_sentence = tokenizer_target.decode([i for i in result if i < tokenizer_target.vocab_size])
-    if plot:
-        plot_attention_weights(attention_weights, inp_sentence, result, plot, tokenizer_source, tokenizer_target)
+        predicted_sentence = tokenizer_target.decode([i for i in result if i < tokenizer_target.vocab_size])
+        if plot:
+            plot_attention_weights(attention_weights, inp_sentence, result, plot, tokenizer_source, tokenizer_target)
+
+    else:
+        result = evaluate_beam(inp_sentence, tokenizer_source, tokenizer_target, max_length_pred,
+                               transformer, beam_size, alpha)
+        predicted_sentence = tokenizer_target.decode([i for i in result if i < tokenizer_target.vocab_size])
+
     return predicted_sentence
 
 
@@ -543,19 +547,4 @@
             print(f"\tInput: {sorted_inputs[i*batch_size]}")
             print(f"\tOutput: {translations[i*batch_size]}\n")
             print("=" * 100)
-    return translations, sorted_keys
-=======
-    if beam_size is None:
-        result, attention_weights = evaluate(inp_sentence, tokenizer_source, tokenizer_target,
-                                             max_length_pred, transformer)
-        predicted_sentence = tokenizer_target.decode([i for i in result if i < tokenizer_target.vocab_size])
-        if plot:
-            plot_attention_weights(attention_weights, inp_sentence, result, plot, tokenizer_source, tokenizer_target)
-
-    else:
-        result = evaluate_beam(inp_sentence, tokenizer_source, tokenizer_target, max_length_pred,
-                               transformer, beam_size, alpha)
-        predicted_sentence = tokenizer_target.decode([i for i in result if i < tokenizer_target.vocab_size])
-
-    return predicted_sentence
->>>>>>> c9e415c8
+    return translations, sorted_keys