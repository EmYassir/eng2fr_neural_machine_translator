--- conflicted
+++ resolved
@@ -1,12 +1,7 @@
 """
 Utility functions for Transformer model
 """
-<<<<<<< HEAD
-from typing import Tuple, Union
-=======
-
-from typing import Dict, List, Optional, Tuple
->>>>>>> 5cc303eb
+from typing import List, Optional, Tuple, Union
 
 import matplotlib.pyplot as plt
 import tensorflow as tf
@@ -35,24 +30,18 @@
         return tf.math.rsqrt(self.d_model) * tf.math.minimum(arg1, arg2)
 
 
-<<<<<<< HEAD
 def load_transformer(
         config: Union[ConfigTrainTransformer, ConfigEvalTransformer],
         tokenizer_source: tfds.features.text.SubwordTextEncoder,
         tokenizer_target: tfds.features.text.SubwordTextEncoder
 ) -> Transformer:
-=======
-def load_transformer(config: Dict,
-                     tokenizer_source: tfds.features.text.SubwordTextEncoder,
-                     tokenizer_target: tfds.features.text.SubwordTextEncoder) -> Transformer:
     """
     Load transformer model
-    :param config: path to config file
+    :param config: loaded config file as dictionnary
     :param tokenizer_source: Source language tokenizer
     :param tokenizer_target: Target language tokenizer
     :return: A transformer model created from parameters in config
     """
->>>>>>> 5cc303eb
     # Set hyperparameters
     num_layers = config["num_layers"]
     d_model = config["d_model"]
