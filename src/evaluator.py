--- conflicted
+++ resolved
@@ -75,7 +75,6 @@
     if max_lines_process is not None:
         num_lines = min(num_lines, max_lines_process)
 
-<<<<<<< HEAD
     tf.print(f"Translating a total of {num_lines} sentences")
     # Get translations in order of sentences length and dict to re-order them later
     results, sorted_keys = translate_file(transformer, tokenizer_source, tokenizer_target,
@@ -90,35 +89,6 @@
     with open(pred_file_path, "w", encoding="utf-8") as f_out:
         for index in range(len(sorted_keys)):
             f_out.write(f"{results[sorted_keys[index]]}\n")
-=======
-    # TODO check how to make this faster
-    with open(input_file_path, "r", encoding="utf-8") as input_file:
-        count = 0
-        input_sentence = input_file.readline().strip()
-        while input_sentence:
-            if count % 100 == 0:
-                tf.print(f"{count}/{num_lines}")
-            # Predict maximum length of 1.5 times the input length
-            # TODO See if there's a better heuristic
-            max_length_pred = int(len(tokenizer_source.encode(input_sentence)) * 1.5)
-            result = translate(input_sentence, tokenizer_source, tokenizer_target, max_length_pred,
-                               transformer, plot='')
-            results.append(result)
-            count += 1
-            input_sentence = input_file.readline()
-            if max_lines_process is not None and count >= num_lines:
-                break
-
-    tf.print(f"Writing predictions to path = {pred_file_path}")
-    with open(pred_file_path, "w", encoding="utf-8") as pred_file:
-        for result in results:
-            pred_file.write(result + '\n')
-    if debug:
-        with open("debug_predictions", "w", encoding="utf-8") as debug_file:
-            for result in results:
-                debug_file.write(result + '\n')
->>>>>>> 4241d9d6
-
     tf.print(f"Time for prediction: {time.time() - start} seconds")
 
 
