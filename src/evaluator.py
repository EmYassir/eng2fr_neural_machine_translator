"""
Generate predictions from model and evaluate BLEU score
"""
import argparse
import json
import os
import subprocess
import tempfile
import time

import tensorflow as tf
import tensorflow_datasets as tfds
from tensorflow.compat.v1 import ConfigProto, InteractiveSession

from src.models.Transformer import Transformer
from src.utils.transformer_utils import translate

# The following config setting is necessary to work on my local RTX2070 GPU
# Comment if you suspect it's causing trouble
tf_config = ConfigProto()
tf_config.gpu_options.allow_growth = True
session = InteractiveSession(config=tf_config)

os.environ["TF_FORCE_GPU_ALLOW_GROWTH"] = "true"


def generate_predictions(input_file_path: str, pred_file_path: str):
    """Generates predictions for the machine translation task (EN->FR).
    You are allowed to modify this function as needed, but one again, you cannot
    modify any other part of this file. We will be importing only this function
    in our final evaluation script. Since you will most definitely need to import
    modules for your code, you must import these inside the function itself.
    Args:
        input_file_path: the file path that contains the input data.
        pred_file_path: the file path where to store the predictions.
    Returns: None
    """
    start = time.time()
    config_path = "config_files/transformer_eval_back_cfg.json"  # Change to eval_cfg with parameters of best model
    assert os.path.isfile(config_path), f"invalid config file: {config_path}"
    with open(config_path, "r") as config_file:
        config = json.load(config_file)

    debug = config["debug"]  # Write predictions to debug_predictions if True
    # Set hyperparameters
    num_layers = config["num_layers"]
    d_model = config["d_model"]
    dff = config["dff"]
    num_heads = config["num_heads"]
    tokenizer_source_path = config["tokenizer_source_path"]
    tokenizer_target_path = config["tokenizer_target_path"]
    dropout_rate = config["dropout_rate"]
    checkpoint_path_best = config["checkpoint_path_best"]

    tokenizer_source = tfds.features.text.SubwordTextEncoder.load_from_file(tokenizer_source_path)
    tokenizer_target = tfds.features.text.SubwordTextEncoder.load_from_file(tokenizer_target_path)

    source_vocab_size = tokenizer_source.vocab_size + 2
    target_vocab_size = tokenizer_target.vocab_size + 2

    transformer = Transformer(num_layers, d_model, num_heads, dff,
                              source_vocab_size, target_vocab_size,
                              pe_input=source_vocab_size,
                              pe_target=target_vocab_size,
                              rate=dropout_rate)

    ckpt = tf.train.Checkpoint(transformer=transformer)

    ckpt_manager = tf.train.CheckpointManager(ckpt, checkpoint_path_best, max_to_keep=1)
    # if a checkpoint exists, restore the latest checkpoint.
    if ckpt_manager.latest_checkpoint:
        ckpt.restore(ckpt_manager.latest_checkpoint).expect_partial()
        print('Latest checkpoint restored from ', checkpoint_path_best)

    results = []

    num_lines = sum(1 for _ in open(input_file_path))
<<<<<<< HEAD
    # TODO check how to make this faster
    with open(input_file_path, "r", encoding="utf-8") as input_file:
=======

    with open(input_file_path, "r") as input_file:
>>>>>>> db421c61
        count = 0
        input_sentence = input_file.readline().strip()
        while input_sentence:
            if count % 100 == 0:
                print(f"{count}/{num_lines}")
            # Predict maximum length of 1.5 times the input length
            # TODO See if there's a better heuristic
            max_length_pred = int(len(tokenizer_source.encode(input_sentence)) * 1.5)
            result = translate(input_sentence, tokenizer_source, tokenizer_target, max_length_pred,
                               transformer, plot='')
            results.append(result)
            count += 1
            input_sentence = input_file.readline()

    with open(pred_file_path, "w") as pred_file:
        for result in results:
            pred_file.write(result + '\n')
    if debug:
        with open("debug_predictions", "w") as debug_file:
            for result in results:
                debug_file.write(result + '\n')

    print(f"time for prediction: {time.time() - start} seconds")
    # MODIFY ABOVE #####


def compute_bleu(pred_file_path: str, target_file_path: str, print_all_scores: bool):
    """
    Args:
        pred_file_path: the file path that contains the predictions.
        target_file_path: the file path that contains the targets (also called references).
        print_all_scores: if True, will print one score per example.
    Returns: None
    """
    out = subprocess.run(["sacrebleu", "--input", pred_file_path, target_file_path, '--tokenize',
                          'none', '--sentence-level', '--score-only'],
                         stdout=subprocess.PIPE, stderr=subprocess.STDOUT, text=True)
    lines = out.stdout.split('\n')
    if print_all_scores:
        print('\n'.join(lines[:-1]))
    else:
        scores = [float(x) for x in lines[:-1]]
        print('final avg bleu score: {:.2f}'.format(sum(scores) / len(scores)))


def main():
    parser = argparse.ArgumentParser('script for evaluating a model.')
    parser.add_argument('--target-file-path', help='path to target (reference) file', required=True)
    parser.add_argument('--input-file-path', help='path to input file', required=True)
    parser.add_argument('--print-all-scores', help='will print one score per sentence',
                        action='store_true')
    parser.add_argument('--do-not-run-model',
                        help='will use --input-file-path as predictions, instead of running the '
                             'model on it',
                        action='store_true')

    args = parser.parse_args()

    if args.do_not_run_model:
        compute_bleu(args.input_file_path, args.target_file_path, args.print_all_scores)
    else:
        _, pred_file_path = tempfile.mkstemp()
        generate_predictions(args.input_file_path, pred_file_path)
        compute_bleu(pred_file_path, args.target_file_path, args.print_all_scores)


if __name__ == '__main__':
    main()<|MERGE_RESOLUTION|>--- conflicted
+++ resolved
@@ -75,13 +75,8 @@
     results = []
 
     num_lines = sum(1 for _ in open(input_file_path))
-<<<<<<< HEAD
     # TODO check how to make this faster
     with open(input_file_path, "r", encoding="utf-8") as input_file:
-=======
-
-    with open(input_file_path, "r") as input_file:
->>>>>>> db421c61
         count = 0
         input_sentence = input_file.readline().strip()
         while input_sentence:
