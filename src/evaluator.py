"""
Generate predictions from model and evaluate BLEU score
"""
import argparse
import json
import os
import subprocess
import tempfile
import time
from typing import Optional

import tensorflow as tf
import tensorflow_datasets as tfds
from tensorflow.compat.v1 import ConfigProto, InteractiveSession

from src.utils.transformer_utils import load_transformer, translate_file
from src.utils.data_utils import project_root

# The following config setting is necessary to work on my local RTX2070 GPU
# Comment if you suspect it's causing trouble
tf_config = ConfigProto()
tf_config.gpu_options.allow_growth = True
session = InteractiveSession(config=tf_config)

os.environ["TF_FORCE_GPU_ALLOW_GROWTH"] = "true"


def generate_predictions(
        input_file_path: str,
        pred_file_path: str,
        saved_path: str,
        config_file: str,
        max_lines_process: Optional[int] = None
):
    """Generates predictions for the machine translation task (EN->FR).
    You are allowed to modify this function as needed, but one again, you cannot
    modify any other part of this file. We will be importing only this function
    in our final evaluation script. Since you will most definitely need to import
    modules for your code, you must import these inside the function itself.
    Args:
        input_file_path: the file path that contains the input data.
        pred_file_path: the file path where to store the predictions.
        saved_path: path to directory where models/tokenizers are
        config_file: name of config file
        max_lines_process: maximum number of lines to translate (all of them if not specified)
    Returns: None
    """
    start = time.time()
    tf.print(f"Using config_file={config_file}")
    config_path = os.path.join(project_root(), "config_files", config_file)
    assert os.path.isfile(config_path), f"invalid config file: {config_path}"
<<<<<<< HEAD
    with open(config_path, "r") as f_in:
        config = json.load(f_in)
=======
    with open(config_path, "r") as config_f:
        config = json.load(config_f)
>>>>>>> 5cc303eb

    debug = config["debug"]  # Write predictions to debug_predictions if True

    tokenizer_source_path = os.path.join(saved_path, config["tokenizer_source_path"])
    tokenizer_target_path = os.path.join(saved_path, config["tokenizer_target_path"])
    checkpoint_path_best = os.path.join(saved_path, config["checkpoint_path_best"])
    translation_batch_size = config["translation_batch_size"]
    tokenizer_source = tfds.features.text.SubwordTextEncoder.load_from_file(tokenizer_source_path)
    tokenizer_target = tfds.features.text.SubwordTextEncoder.load_from_file(tokenizer_target_path)

    transformer = load_transformer(config, tokenizer_source, tokenizer_target)

    ckpt = tf.train.Checkpoint(transformer=transformer)

    ckpt_manager = tf.train.CheckpointManager(ckpt, checkpoint_path_best, max_to_keep=1)
    # if a checkpoint exists, restore the latest checkpoint.
    if ckpt_manager.latest_checkpoint:
        ckpt.restore(ckpt_manager.latest_checkpoint).expect_partial()
        tf.print('Latest checkpoint restored from ', checkpoint_path_best)

    num_lines = sum(1 for _ in open(input_file_path))
    if max_lines_process is not None:
        num_lines = min(num_lines, max_lines_process)

    tf.print(f"Translating a total of {num_lines} sentences")
    # Get translations in order of sentences length and dict to re-order them later
    results, sorted_keys = translate_file(transformer, tokenizer_source, tokenizer_target,
                                          input_file_path, batch_size=translation_batch_size,
                                          max_lines_process=max_lines_process)
    # Write predictions in the right order
    if debug:
        with open("debug_predictions", "w", encoding="utf-8") as f_out:
            for index in range(len(sorted_keys)):
                f_out.write(f"{results[sorted_keys[index]]}\n")
    tf.print(f"Writing predictions to path = {pred_file_path}")
    with open(pred_file_path, "w", encoding="utf-8") as f_out:
        for index in range(len(sorted_keys)):
            f_out.write(f"{results[sorted_keys[index]]}\n")
    tf.print(f"Time for prediction: {time.time() - start} seconds")


def compute_bleu(pred_file_path: str, target_file_path: str, print_all_scores: bool):
    """
    Args:
        pred_file_path: the file path that contains the predictions.
        target_file_path: the file path that contains the targets (also called references).
        print_all_scores: if True, will print one score per example.
    Returns: None
    """
    tf.print("Starting to compute bleu score...")
    out = subprocess.run(["sacrebleu", "--input", pred_file_path, target_file_path, '--tokenize',
                          'none', '--sentence-level', '--score-only'],
                         stdout=subprocess.PIPE, stderr=subprocess.STDOUT, text=True)
    lines = out.stdout.split('\n')
    if print_all_scores:
        tf.print('\n'.join(lines[:-1]))
    else:
        scores = [float(x) for x in lines[:-1]]
        tf.print('final avg bleu score: {:.2f}'.format(sum(scores) / len(scores)))


def main():
    parser = argparse.ArgumentParser('script for evaluating a model.')
    parser.add_argument('--target-file-path', type=str, help='path to target (reference) file', required=True)
    parser.add_argument('--input-file-path', type=str, help='path to input file', required=True)
    parser.add_argument('--config_file', type=str,
                        help='name of config file in directory config_files/',
                        default="transformer_eval_cfg.json")
    parser.add_argument('--saved_path', type=str, help='path to saved models/tokenizers', default=project_root())
    parser.add_argument('--print-all-scores', help='will print one score per sentence',
                        action='store_true')
    parser.add_argument('--do-not-run-model',
                        help='will use --input-file-path as predictions, instead of running the '
                             'model on it',
                        action='store_true')

    args = parser.parse_args()

    if args.do_not_run_model:
        compute_bleu(args.input_file_path, args.target_file_path, args.print_all_scores)
    else:
        _, pred_file_path = tempfile.mkstemp()
        generate_predictions(args.input_file_path, pred_file_path, args.saved_path, args.config_file)
        compute_bleu(pred_file_path, args.target_file_path, args.print_all_scores)


if __name__ == '__main__':
    main()<|MERGE_RESOLUTION|>--- conflicted
+++ resolved
@@ -49,13 +49,9 @@
     tf.print(f"Using config_file={config_file}")
     config_path = os.path.join(project_root(), "config_files", config_file)
     assert os.path.isfile(config_path), f"invalid config file: {config_path}"
-<<<<<<< HEAD
-    with open(config_path, "r") as f_in:
-        config = json.load(f_in)
-=======
+
     with open(config_path, "r") as config_f:
         config = json.load(config_f)
->>>>>>> 5cc303eb
 
     debug = config["debug"]  # Write predictions to debug_predictions if True
 
