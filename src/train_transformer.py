--- conflicted
+++ resolved
@@ -27,7 +27,6 @@
 os.environ["TF_FORCE_GPU_ALLOW_GROWTH"] = "true"
 
 
-<<<<<<< HEAD
 def load_tokenizer(name: str, path: str, input_files: Union[str, List[str]], vocab_size: int):
     try:
         tokenizer = tfds.features.text.SubwordTextEncoder.load_from_file(path)
@@ -41,8 +40,6 @@
     return tokenizer
 
 
-def main(config_path: str, data_path: str, save_path: str):
-=======
 def main() -> None:
     """
     Train the Transformer model
@@ -53,12 +50,17 @@
     parser.add_argument('--restore_checkpoint',
                         help='will restore the latest checkpoint',
                         action='store_true')
+    parser.add_argument("--data_path", type=str,
+                        help="path to the directory where the data is", default=project_root())
+    parser.add_argument("--save_path", type=str,
+                        help="path to the directory where to save model/tokenizer", default=project_root())
     args = parser.parse_args()
+    data_path = args.data_path
+    save_path = args.save_path
     config_path = args.cfg_path
     restore_checkpoint = args.restore_checkpoint
 
     tf.random.set_seed(42)  # Set seed for reproducibility
->>>>>>> db421c61
     logging.basicConfig(format='%(levelname)s:%(message)s', level=logging.INFO)
 
     assert os.path.isfile(config_path), f"invalid config file: {config_path}"
@@ -259,20 +261,4 @@
 
 
 if __name__ == "__main__":
-<<<<<<< HEAD
-    parser = argparse.ArgumentParser()
-    parser.add_argument("--cfg_path", type=str,
-                        help="path to the JSON config file used to define train parameters")
-    parser.add_argument("--data_path", type=str,
-                        help="path to the directory where the data is", default=project_root())
-    parser.add_argument("--save_path", type=str,
-                        help="path to the directory where to save model/tokenizer", default=project_root())
-    args = parser.parse_args()
-    main(
-        config_path=args.cfg_path,
-        data_path=args.data_path,
-        save_path=args.save_path
-    )
-=======
-    main()
->>>>>>> db421c61
+    main()